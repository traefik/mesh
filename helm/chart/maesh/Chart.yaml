--- conflicted
+++ resolved
@@ -1,13 +1,8 @@
 ---
 apiVersion: v2
 name: maesh
-<<<<<<< HEAD
-version: 1.1.0-rc2
-appVersion: v1.1.0-rc2
-=======
 version: 1.1.0
 appVersion: v1.1.0
->>>>>>> 1671243b
 description: Maesh - Simpler Service Mesh
 keywords:
 - traefik
