--- conflicted
+++ resolved
@@ -54,17 +54,13 @@
 	for _, test := range tests {
 		test := test
 		t.Run(test.desc, func(t *testing.T) {
-<<<<<<< HEAD
+			t.Parallel()
+
 			tt, err := GetTrafficType(test.annotations)
 			if test.errNotFound {
 				require.Equal(t, ErrNotFound, err)
 				return
 			}
-=======
-			t.Parallel()
-
-			tt, err := GetTrafficType(ServiceTypeHTTP, test.annotations)
->>>>>>> a8036b80
 			if test.err {
 				require.Error(t, err)
 				return
@@ -318,67 +314,4 @@
 			assert.Equal(t, test.want, value)
 		})
 	}
-<<<<<<< HEAD
-=======
-}
-
-func Test_getAnnotation(t *testing.T) {
-	tests := []struct {
-		desc        string
-		annotations map[string]string
-		name        string
-		want        string
-		exists      bool
-	}{
-		{
-			desc: "should return the traefik mesh annotation value",
-			annotations: map[string]string{
-				"mesh.traefik.io/foo": "bar",
-			},
-			name:   "foo",
-			want:   "bar",
-			exists: true,
-		},
-		{
-			desc: "should return the deprecated maesh annotation value",
-			annotations: map[string]string{
-				"maesh.containo.us/foo": "bar",
-			},
-			name:   "foo",
-			want:   "bar",
-			exists: true,
-		},
-		{
-			desc: "should return the traefik mesh annotation value",
-			annotations: map[string]string{
-				"mesh.traefik.io/foo":   "bar",
-				"maesh.containo.us/foo": "fuzzy",
-			},
-			name:   "foo",
-			want:   "bar",
-			exists: true,
-		},
-		{
-			desc: "should return not found",
-			annotations: map[string]string{
-				"mesh.traefik.io/foo":   "bar",
-				"maesh.containo.us/foo": "fuzzy",
-			},
-			name: "bar",
-			want: "",
-		},
-	}
-
-	for _, test := range tests {
-		test := test
-		t.Run(test.desc, func(t *testing.T) {
-			t.Parallel()
-
-			value, exists := getAnnotation(test.annotations, test.name)
-
-			assert.Equal(t, test.want, value)
-			assert.Equal(t, test.exists, exists)
-		})
-	}
->>>>>>> a8036b80
 }