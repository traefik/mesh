--- conflicted
+++ resolved
@@ -216,7 +216,6 @@
 		},
 	}
 
-<<<<<<< HEAD
 	client, svcLister := newFakeK8sClient(t, updatedSvc, shadowSvc)
 
 	mgr := ShadowServiceManager{
@@ -226,65 +225,6 @@
 		serviceLister:      svcLister,
 		httpStateTable:     httpPortMapper,
 		logger:             logger,
-=======
-	for _, test := range tests {
-		test := test
-		t.Run(test.desc, func(t *testing.T) {
-			t.Parallel()
-
-			ctx := context.Background()
-
-			log := logrus.New()
-			log.SetOutput(os.Stdout)
-			log.SetLevel(logrus.DebugLevel)
-
-			currentShadowServices := make([]runtime.Object, 0)
-			if test.currentShadowSvc != nil {
-				currentShadowServices = append(currentShadowServices, test.currentShadowSvc)
-			}
-
-			serverVersionStr := "v1.17"
-			if test.serverVersion != "" {
-				serverVersionStr = test.serverVersion
-			}
-
-			client, lister := newFakeClient(serverVersionStr, currentShadowServices...)
-
-			tcpPortMapperMock := portMapperMock{
-				findFunc: func(namespace, name string, port int32) (int32, bool) {
-					return 0, false
-				},
-				addFunc: func(namespace, name string, port int32) (int32, error) {
-					return 10000, nil
-				},
-				removeFunc: func(namespace, name string, port int32) (int32, error) {
-					return 10000, nil
-				},
-			}
-
-			shadowServiceManager := NewShadowServiceManager(
-				log,
-				lister,
-				"traefik-mesh",
-				tcpPortMapperMock,
-				portMapperMock{},
-				test.defaultMode,
-				5000,
-				5002,
-				client,
-			)
-
-			shadowSvc, err := shadowServiceManager.CreateOrUpdate(ctx, test.svc)
-			require.NoError(t, err)
-
-			assert.Equal(t, test.expectedShadowSvc.Name, shadowSvc.Name)
-			assert.Equal(t, test.expectedShadowSvc.Namespace, shadowSvc.Namespace)
-
-			for i, port := range test.expectedShadowSvc.Spec.Ports {
-				assert.Equal(t, port, shadowSvc.Spec.Ports[i])
-			}
-		})
->>>>>>> a8036b80
 	}
 
 	ctx, cancel := context.WithTimeout(context.Background(), 2*time.Second)
@@ -342,7 +282,6 @@
 		},
 	}
 
-<<<<<<< HEAD
 	client, svcLister := newFakeK8sClient(t, updatedSvc, shadowSvc)
 
 	mgr := ShadowServiceManager{
@@ -353,82 +292,6 @@
 		httpStateTable:     httpPortMapper,
 		udpStateTable:      udpPortMapper,
 		logger:             logger,
-=======
-	for _, test := range tests {
-		test := test
-		t.Run(test.desc, func(t *testing.T) {
-			t.Parallel()
-
-			ctx := context.Background()
-
-			log := logrus.New()
-			log.SetOutput(os.Stdout)
-			log.SetLevel(logrus.DebugLevel)
-
-			removedUDPPorts := make(map[servicePort]bool)
-			udpPortMapperMock := portMapperMock{
-				removeFunc: func(namespace, name string, port int32) (int32, error) {
-					removedUDPPorts[servicePort{Namespace: namespace, Name: name, Port: port}] = true
-					return 0, nil
-				},
-			}
-
-			removedTCPPorts := make(map[servicePort]bool)
-			tcpPortMapperMock := portMapperMock{
-				removeFunc: func(namespace, name string, port int32) (int32, error) {
-					removedTCPPorts[servicePort{Namespace: namespace, Name: name, Port: port}] = true
-					return 0, nil
-				},
-			}
-
-			currentShadowServices := make([]runtime.Object, 0)
-			if test.currentShadowSvc != nil {
-				currentShadowServices = append(currentShadowServices, test.currentShadowSvc)
-			}
-
-			client, lister := newFakeClient("v1.17", currentShadowServices...)
-
-			shadowServiceManager := NewShadowServiceManager(
-				log,
-				lister,
-				"traefik-mesh",
-				tcpPortMapperMock,
-				udpPortMapperMock,
-				"http",
-				5000,
-				5002,
-				client,
-			)
-
-			err := shadowServiceManager.Delete(ctx, test.namespace, test.name)
-			require.NoError(t, err)
-
-			if test.currentShadowSvc == nil {
-				assert.Equal(t, 0, len(removedTCPPorts))
-				assert.Equal(t, 0, len(removedUDPPorts))
-				return
-			}
-
-			for _, svcPort := range test.currentShadowSvc.Spec.Ports {
-				svcWithPort := servicePort{
-					Namespace: test.namespace,
-					Name:      test.name,
-					Port:      svcPort.Port,
-				}
-
-				switch svcPort.Protocol {
-				case corev1.ProtocolTCP:
-					assert.True(t, removedTCPPorts[svcWithPort])
-
-				case corev1.ProtocolUDP:
-					assert.True(t, removedUDPPorts[svcWithPort])
-
-				default:
-					t.Fail()
-				}
-			}
-		})
->>>>>>> a8036b80
 	}
 
 	ctx, cancel := context.WithTimeout(context.Background(), 2*time.Second)
@@ -470,7 +333,6 @@
 		},
 	}
 
-<<<<<<< HEAD
 	client, svcLister := newFakeK8sClient(t, shadowSvc)
 
 	mgr := ShadowServiceManager{
@@ -481,11 +343,6 @@
 		httpStateTable:     httpPortMapper,
 		logger:             logger,
 	}
-=======
-	log := logrus.New()
-	log.SetOutput(os.Stdout)
-	log.SetLevel(logrus.DebugLevel)
->>>>>>> a8036b80
 
 	ctx, cancel := context.WithTimeout(context.Background(), 2*time.Second)
 	defer cancel()
@@ -527,7 +384,6 @@
 		},
 	}
 
-<<<<<<< HEAD
 	if trafficType != "" {
 		annotations.SetTrafficType(trafficType, svc.Annotations)
 	}
@@ -536,6 +392,8 @@
 }
 
 func newFakeShadowService(t *testing.T, svc *corev1.Service, ports map[int]int) *corev1.Service {
+	t.Helper()
+
 	var svcPorts []corev1.ServicePort
 
 	name, err := GetShadowServiceName(svc.Namespace, svc.Name)
@@ -557,42 +415,6 @@
 			Protocol:   protocol,
 			Port:       int32(port),
 			TargetPort: intstr.FromInt(targetPort),
-=======
-	for _, test := range tests {
-		test := test
-		t.Run(test.desc, func(t *testing.T) {
-			t.Parallel()
-
-			log := logrus.New()
-			log.SetOutput(os.Stdout)
-			log.SetLevel(logrus.DebugLevel)
-
-			client, lister := newFakeClient("v1.17")
-
-			minHTTPPort := int32(5000)
-			maxHTTPPort := int32(5002)
-
-			shadowServiceManager := NewShadowServiceManager(
-				log,
-				lister,
-				"traefik-mesh",
-				portMapperMock{},
-				portMapperMock{},
-				"http",
-				minHTTPPort,
-				maxHTTPPort,
-				client,
-			)
-
-			port, err := shadowServiceManager.getHTTPPort(test.portID)
-			if test.expectedErr {
-				require.Error(t, err)
-				return
-			}
-
-			require.NoError(t, err)
-			assert.Equal(t, minHTTPPort+int32(test.portID), port)
->>>>>>> a8036b80
 		})
 	}
 
@@ -621,6 +443,8 @@
 }
 
 func newFakeK8sClient(t *testing.T, objects ...runtime.Object) (*fake.Clientset, listers.ServiceLister) {
+	t.Helper()
+
 	client := fake.NewSimpleClientset(objects...)
 
 	informerFactory := informers.NewSharedInformerFactory(client, 5*time.Minute)
@@ -688,13 +512,9 @@
 	for _, test := range tests {
 		test := test
 		t.Run(test.desc, func(t *testing.T) {
-<<<<<<< HEAD
+			t.Parallel()
+
 			result := isPortCompatible(test.trafficType, corev1.ServicePort{
-=======
-			t.Parallel()
-
-			result := isPortSuitable(test.trafficType, corev1.ServicePort{
->>>>>>> a8036b80
 				Protocol: test.portProtocol,
 			})
 
@@ -730,16 +550,7 @@
 		assert.FailNowf(m.t, "Set has been called", "%s/%s %d-%d", name, namespace, fromPort, toPort)
 	}
 
-<<<<<<< HEAD
 	m.setCounter++
-=======
-	for _, test := range tests {
-		test := test
-		t.Run(test.desc, func(t *testing.T) {
-			t.Parallel()
-
-			result := containsPort(test.ports, test.port)
->>>>>>> a8036b80
 
 	for _, callArgs := range m.setCalledWith {
 		if callArgs.called {
@@ -763,16 +574,7 @@
 		assert.FailNowf(m.t, "Add has been called", "%s/%s %d", name, namespace, fromPort)
 	}
 
-<<<<<<< HEAD
 	m.addCounter++
-=======
-	for _, test := range tests {
-		test := test
-		t.Run(test.desc, func(t *testing.T) {
-			t.Parallel()
-
-			result := needsCleanup(test.ports, test.port)
->>>>>>> a8036b80
 
 	for _, callArgs := range m.addCalledWith {
 		if callArgs.called {
