package cleanup

import (
	"context"
	"fmt"
	"os/signal"
	"syscall"

	"github.com/traefik/mesh/v2/cmd"
	"github.com/traefik/mesh/v2/pkg/cleanup"
	"github.com/traefik/mesh/v2/pkg/k8s"
	"github.com/traefik/paerser/cli"
)

// NewCmd builds a new Cleanup command.
func NewCmd(config *Configuration, loaders []cli.ResourceLoader) *cli.Command {
	return &cli.Command{
		Name:          "cleanup",
		Description:   `Removes Traefik Mesh shadow services from a Kubernetes cluster.`,
		Configuration: config,
		Run: func(_ []string) error {
			return cleanupCommand(config)
		},
		Resources: loaders,
	}
}

<<<<<<< HEAD
func cleanupCommand(config *Configuration) error {
	ctx := cmd.ContextWithSignal(context.Background())
=======
func cleanupCommand(cConfig *cmd.CleanupConfiguration) error {
	ctx, cancel := signal.NotifyContext(context.Background(), syscall.SIGTERM, syscall.SIGINT)
	defer cancel()
>>>>>>> a8036b80

	logger, err := cmd.NewLogger(config.LogFormat, config.LogLevel)
	if err != nil {
		return fmt.Errorf("could not create logger: %w", err)
	}

	logger.Debug("Starting cleanup...")
	logger.Debugf("Using masterURL: %q", config.MasterURL)
	logger.Debugf("Using kubeconfig: %q", config.KubeConfig)

	clients, err := k8s.NewClient(logger, config.MasterURL, config.KubeConfig)
	if err != nil {
		return fmt.Errorf("error building clients: %w", err)
	}

	c := cleanup.NewCleanup(logger, clients.KubernetesClient(), config.Namespace)

	if err := c.CleanShadowServices(ctx); err != nil {
		return fmt.Errorf("error encountered during cluster cleanup: %w", err)
	}

	if err := c.RestoreDNSConfig(ctx); err != nil {
		return fmt.Errorf("error encountered during DNS restore: %w", err)
	}

	return nil
}<|MERGE_RESOLUTION|>--- conflicted
+++ resolved
@@ -25,14 +25,9 @@
 	}
 }
 
-<<<<<<< HEAD
 func cleanupCommand(config *Configuration) error {
-	ctx := cmd.ContextWithSignal(context.Background())
-=======
-func cleanupCommand(cConfig *cmd.CleanupConfiguration) error {
 	ctx, cancel := signal.NotifyContext(context.Background(), syscall.SIGTERM, syscall.SIGINT)
 	defer cancel()
->>>>>>> a8036b80
 
 	logger, err := cmd.NewLogger(config.LogFormat, config.LogLevel)
 	if err != nil {
